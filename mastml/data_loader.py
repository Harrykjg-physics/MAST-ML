--- conflicted
+++ resolved
@@ -37,8 +37,6 @@
 
     X, y = df[input_features], df[target_feature]
 
-<<<<<<< HEAD
-=======
     log.info('blacklisted features, either from "not_input_features" or a "grouping_column":' +
                  str(feature_blacklist))
     # take blacklisted features out of X:
@@ -46,7 +44,6 @@
         X = X.drop(feature, axis=1)
 
 
->>>>>>> 378a6787
     df = df.drop(target_feature, axis=1)
 
     # Clean data here to remove NaN. Replace later with good cleaning routines
